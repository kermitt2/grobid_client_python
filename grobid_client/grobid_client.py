"""Grobid Client.

This version uses the standard ProcessPoolExecutor for parallelizing the
concurrent calls to the GROBID services.  Given the limits of
ThreadPoolExecutor (the legendary GIL, input stored in memory, blocking
Executor.map until the whole input is acquired), ProcessPoolExecutor works with
batches of PDF of a size indicated in the config.json file (default is 1000
entries). We are moving from first batch to the second one only when the first
is entirely processed - which means it is slightly sub-optimal, but should
scale better. Working without batch would mean acquiring a list of millions of
files in directories and would require something scalable too (e.g. done in a
separate thread), which is not implemented for the moment and possibly not
implementable in Python as long it uses the GIL.
"""
import os
import io
import json
import argparse
import time
import concurrent.futures
import ntpath
import requests
import pathlib

from .client import ApiClient


class ServerUnavailableException(Exception):
    pass

class GrobidClient(ApiClient):
<<<<<<< HEAD
    def __init__(self, grobid_server='localhost', 
                 grobid_port='8070',
                 batch_size=1000, 
                 coordinates=["persName", "figure", "ref", "biblStruct", "formula", "s" ], 
                 sleep_time=5,
                 config_path=None, 
                 check_server=True):
=======
    def __init__(self, grobid_server='localhost', grobid_port='8070',
                 batch_size=1000, coordinates=["persName", "figure", "ref", "biblStruct", "formula" ], sleep_time=5, timeout=60,
                 config_path=None, check_server=True):
>>>>>>> 0443e075
        self.config = {
            'grobid_server': grobid_server,
            'grobid_port': grobid_port,
            'batch_size': batch_size,
            'coordinates': coordinates,
            'sleep_time': sleep_time,
            'timeout': timeout
        }
        if config_path:
            self._load_config(config_path)
        if check_server:
            self._test_server_connection()

    def _load_config(self, path="./config.json"):
        """Load the json configuration
        """
        config_json = open(path).read()
        self.config = json.loads(config_json)

    def _test_server_connection(self):
        """Test if the server is up and running."""
        the_url = "http://" + self.config["grobid_server"]
        if len(self.config["grobid_port"]) > 0:
            the_url += ":" + self.config["grobid_port"]
        the_url += "/api/isalive"
        try:
            r = requests.get(the_url)
        except:
            print("GROBID server does not appear up and running, the connection to the server failed")
            raise ServerUnavailableException

        status = r.status_code

        if status != 200:
            print("GROBID server does not appear up and running " + str(status))
        else:
            print("GROBID server is up and running")

    def _output_file_name(self, input_file, input_path, output):
        # we use ntpath here to be sure it will work on Windows too
        if output is not None:
            input_file_name = str(os.path.relpath(os.path.abspath(input_file), input_path))
            filename = os.path.join(
                output, os.path.splitext(input_file_name)[0] + ".tei.xml"
            )
        else:
            input_file_name = ntpath.basename(input_file)
            filename = os.path.join(
                ntpath.dirname(input_file),
                os.path.splitext(input_file_name)[0] + ".tei.xml",
            )

        return filename

    def process(
        self,
        service,
        input_path,
        output=None,
        n=10,
        generateIDs=False,
        consolidate_header=True,
        consolidate_citations=False,
        include_raw_citations=False,
        include_raw_affiliations=False,
        tei_coordinates=False,
        segment_sentences=False,
        force=True,
        verbose=False,
    ):
        batch_size_pdf = self.config["batch_size"]
        input_files = []

        for (dirpath, dirnames, filenames) in os.walk(input_path):
            for filename in filenames:
                if filename.endswith(".pdf") or filename.endswith(".PDF") or \
                    (service == 'processCitationList' and (filename.endswith(".txt") or filename.endswith(".TXT"))):
                    if verbose:
                        try:
                            print(filename)
                        except Exception:
                            # may happen on linux see https://stackoverflow.com/questions/27366479/python-3-os-walk-file-paths-unicodeencodeerror-utf-8-codec-cant-encode-s
                            pass
                    input_files.append(os.sep.join([dirpath, filename]))

                    if len(input_files) == batch_size_pdf:
                        self.process_batch(
                            service,
                            input_files,
                            input_path,
                            output,
                            n,
                            generateIDs,
                            consolidate_header,
                            consolidate_citations,
                            include_raw_citations,
                            include_raw_affiliations,
                            tei_coordinates,
                            segment_sentences,
                            force,
                            verbose,
                        )
                        input_files = []

        # last batch
        if len(input_files) > 0:
            self.process_batch(
                service,
                input_files,
                input_path,
                output,
                n,
                generateIDs,
                consolidate_header,
                consolidate_citations,
                include_raw_citations,
                include_raw_affiliations,
                tei_coordinates,
                segment_sentences,
                force,
                verbose,
            )

    def process_batch(
        self,
        service,
        input_files,
        input_path,
        output,
        n,
        generateIDs,
        consolidate_header,
        consolidate_citations,
        include_raw_citations,
        include_raw_affiliations,
        tei_coordinates,
        segment_sentences,
        force,
        verbose=False,
    ):
        if verbose:
            print(len(input_files), "files to process in current batch")

        # with concurrent.futures.ThreadPoolExecutor(max_workers=n) as executor:
        with concurrent.futures.ProcessPoolExecutor(max_workers=n) as executor:
            results = []
            for input_file in input_files:
                # check if TEI file is already produced
                filename = self._output_file_name(input_file, input_path, output)
                if not force and os.path.isfile(filename):
                    print(filename, "already exist, skipping... (use --force to reprocess pdf input files)")
                    continue

                selected_process = self.process_pdf
                if service == 'processCitationList':
                    selected_process = self.process_txt
                
                r = executor.submit(
                    selected_process,
                    service,
                    input_file,
                    generateIDs,
                    consolidate_header,
                    consolidate_citations,
                    include_raw_citations,
                    include_raw_affiliations,
                    tei_coordinates,
                    segment_sentences)

                results.append(r)

        for r in concurrent.futures.as_completed(results):
            input_file, status, text = r.result()
            filename = self._output_file_name(input_file, input_path, output)

            if text is None:
                print("Processing of", input_file, "failed with error", str(status))
            else:
                # writing TEI file
                try:
                    pathlib.Path(os.path.dirname(filename)).mkdir(parents=True, exist_ok=True)
                    with open(filename,'w',encoding='utf8') as tei_file:
                        tei_file.write(text)
                except OSError:
                   print("Writing resulting TEI XML file", filename, "failed")

    def process_pdf(
        self,
        service,
        pdf_file,
        generateIDs,
        consolidate_header,
        consolidate_citations,
        include_raw_citations,
        include_raw_affiliations,
        tei_coordinates,
        segment_sentences
    ):
        files = {
            "input": (
                pdf_file,
                open(pdf_file, "rb"),
                "application/pdf",
                {"Expires": "0"},
            )
        }

        the_url = "http://" + self.config["grobid_server"]
        if len(self.config["grobid_port"]) > 0:
            the_url += ":" + self.config["grobid_port"]
        the_url += "/api/" + service

        # set the GROBID parameters
        the_data = {}
        if generateIDs:
            the_data["generateIDs"] = "1"
        if consolidate_header:
            the_data["consolidateHeader"] = "1"
        if consolidate_citations:
            the_data["consolidateCitations"] = "1"
        if include_raw_citations:
            the_data["includeRawCitations"] = "1"
        if include_raw_affiliations:
            the_data["includeRawAffiliations"] = "1"
        if tei_coordinates:
            the_data["teiCoordinates"] = self.config["coordinates"]
        if segment_sentences:
            the_data["segmentSentences"] = "1"

<<<<<<< HEAD
        res, status = self.post(
            url=the_url, files=files, data=the_data, headers={"Accept": "application/xml"}
        )

        if status == 503:
            time.sleep(self.config["sleep_time"])
            return self.process_pdf(
                service,
                pdf_file,
                generateIDs,
                consolidate_header,
                consolidate_citations,
                include_raw_citations,
                include_raw_affiliations,
                tei_coordinates,
                segment_sentences
=======
        try:
            res, status = self.post(
                url=the_url, files=files, data=the_data, headers={"Accept": "text/plain"}, timeout=self.config['timeout']
>>>>>>> 0443e075
            )

            if status == 503:
                time.sleep(self.config["sleep_time"])
                return self.process_pdf(
                    service,
                    pdf_file,
                    generateIDs,
                    consolidate_header,
                    consolidate_citations,
                    include_raw_citations,
                    include_raw_affiliations,
                    teiCoordinates,
                )
        except requests.exceptions.ReadTimeout:
            return (pdf_file, 408, None)

        return (pdf_file, status, res.text)

    def process_txt(
        self,
        service,
        txt_file,
        generateIDs,
        consolidate_header,
        consolidate_citations,
        include_raw_citations,
        include_raw_affiliations,
        tei_coordinates,
        segment_sentences
    ):
        # create request based on file content
        references = None
        with open(txt_file) as f:
            references = [line.rstrip() for line in f]

        the_url = "http://" + self.config["grobid_server"]
        if len(self.config["grobid_port"]) > 0:
            the_url += ":" + self.config["grobid_port"]
        the_url += "/api/" + service

        # set the GROBID parameters
        the_data = {}
        if consolidate_citations:
            the_data["consolidateCitations"] = "1"
        if include_raw_citations:
            the_data["includeRawCitations"] = "1"
        the_data["citations"] = references
        res, status = self.post(
            url=the_url, data=the_data, headers={"Accept": "application/xml"}
        )

        if status == 503:
            time.sleep(self.config["sleep_time"])
            return self.process_txt(
                service,
                txt_file,
                generateIDs,
                consolidate_header,
                consolidate_citations,
                include_raw_citations,
                include_raw_affiliations,
                tei_coordinates,
                segment_sentences
            )

        return (txt_file, status, res.text)

def main():
    valid_services = [
        "processFulltextDocument",
        "processHeaderDocument",
        "processReferences",
        "processCitationList"
    ]

    parser = argparse.ArgumentParser(description="Client for GROBID services")
    parser.add_argument(
        "service",
        help="one of " + str(valid_services),
    )
    parser.add_argument(
        "--input", default=None, help="path to the directory containing PDF files or .txt (for processCitationList only, one reference per line) to process"
    )
    parser.add_argument(
        "--output",
        default=None,
        help="path to the directory where to put the results (optional)",
    )
    parser.add_argument(
        "--config",
        default="./config.json",
        help="path to the config file, default is ./config.json",
    )
    parser.add_argument("--n", default=10, help="concurrency for service usage")
    parser.add_argument(
        "--generateIDs",
        action="store_true",
        help="generate random xml:id to textual XML elements of the result files",
    )
    parser.add_argument(
        "--consolidate_header",
        action="store_true",
        help="call GROBID with consolidation of the metadata extracted from the header",
    )
    parser.add_argument(
        "--consolidate_citations",
        action="store_true",
        help="call GROBID with consolidation of the extracted bibliographical references",
    )
    parser.add_argument(
        "--include_raw_citations",
        action="store_true",
        help="call GROBID requesting the extraction of raw citations",
    )
    parser.add_argument(
        "--include_raw_affiliations",
        action="store_true",
        help="call GROBID requestiong the extraciton of raw affiliations",
    )
    parser.add_argument(
        "--force",
        action="store_true",
        help="force re-processing pdf input files when tei output files already exist",
    )
    parser.add_argument(
        "--teiCoordinates",
        action="store_true",
        help="add the original PDF coordinates (bounding boxes) to the extracted elements",
    )
    parser.add_argument(
        "--segmentSentences",
        action="store_true",
        help="segment sentences in the text content of the document with additional <s> elements",
    )
    parser.add_argument(
        "--verbose",
        action="store_true",
        help="print information about processed files in the console",
    )

    args = parser.parse_args()

    input_path = args.input
    config_path = args.config
    output_path = args.output

    if args.n is not None:
        try:
            n = int(args.n)
        except ValueError:
            print("Invalid concurrency parameter n:", n, ", n = 10 will be used by default")
            pass

    # if output path does not exist, we create it
    if output_path is not None and not os.path.isdir(output_path):
        try:
            print("output directory does not exist but will be created:", output_path)
            os.makedirs(output_path)
        except OSError:
            print("Creation of the directory", output_path, "failed")
        else:
            print("Successfully created the directory", output_path)

    service = args.service
    generateIDs = args.generateIDs
    consolidate_header = args.consolidate_header
    consolidate_citations = args.consolidate_citations
    include_raw_citations = args.include_raw_citations
    include_raw_affiliations = args.include_raw_affiliations
    force = args.force
    tei_coordinates = args.teiCoordinates
    segment_sentences = args.segmentSentences
    verbose = args.verbose

    if service is None or not service in valid_services:
        print("Missing or invalid service, must be one of", valid_services)
        exit(1)

    try:
        client = GrobidClient(config_path=config_path)
    except ServerUnavailableException:
        exit(1)

    start_time = time.time()

    client.process(
        service,
        input_path,
        output=output_path,
        n=n,
        generateIDs=generateIDs,
        consolidate_header=consolidate_header,
        consolidate_citations=consolidate_citations,
        include_raw_citations=include_raw_citations,
        include_raw_affiliations=include_raw_affiliations,
        tei_coordinates=tei_coordinates,
        segment_sentences=segment_sentences,
        force=force,
        verbose=verbose,
    )

    runtime = round(time.time() - start_time, 3)
    print("runtime: %s seconds " % (runtime))

if __name__ == "__main__":
    main()<|MERGE_RESOLUTION|>--- conflicted
+++ resolved
@@ -29,19 +29,15 @@
     pass
 
 class GrobidClient(ApiClient):
-<<<<<<< HEAD
+
     def __init__(self, grobid_server='localhost', 
                  grobid_port='8070',
                  batch_size=1000, 
                  coordinates=["persName", "figure", "ref", "biblStruct", "formula", "s" ], 
                  sleep_time=5,
+                 timeout=60,
                  config_path=None, 
                  check_server=True):
-=======
-    def __init__(self, grobid_server='localhost', grobid_port='8070',
-                 batch_size=1000, coordinates=["persName", "figure", "ref", "biblStruct", "formula" ], sleep_time=5, timeout=60,
-                 config_path=None, check_server=True):
->>>>>>> 0443e075
         self.config = {
             'grobid_server': grobid_server,
             'grobid_port': grobid_port,
@@ -271,28 +267,9 @@
         if segment_sentences:
             the_data["segmentSentences"] = "1"
 
-<<<<<<< HEAD
-        res, status = self.post(
-            url=the_url, files=files, data=the_data, headers={"Accept": "application/xml"}
-        )
-
-        if status == 503:
-            time.sleep(self.config["sleep_time"])
-            return self.process_pdf(
-                service,
-                pdf_file,
-                generateIDs,
-                consolidate_header,
-                consolidate_citations,
-                include_raw_citations,
-                include_raw_affiliations,
-                tei_coordinates,
-                segment_sentences
-=======
         try:
             res, status = self.post(
                 url=the_url, files=files, data=the_data, headers={"Accept": "text/plain"}, timeout=self.config['timeout']
->>>>>>> 0443e075
             )
 
             if status == 503:
@@ -306,6 +283,7 @@
                     include_raw_citations,
                     include_raw_affiliations,
                     teiCoordinates,
+                    segment_sentences
                 )
         except requests.exceptions.ReadTimeout:
             return (pdf_file, 408, None)
